# Bootstrap Key Vault deployment for Transio
# This workflow deploys the platform-specific Key Vault infrastructure
name: 'CD - Bootstrap Key Vault'

on:
  workflow_dispatch:
    inputs:
      environment:
        description: 'Target environment'
        required: true
        default: 'dev'
        type: choice
        options:
        - dev
        - prod
      platform:
        description: 'Target platform'
        required: true
        default: 'swa'
        type: choice
        options:
        - swa
        - aks
jobs:
  deploy:
    name: 'Deploy Bootstrap Key Vault'
    runs-on: ubuntu-latest
    environment: ${{ github.event.inputs.environment }}-${{ github.event.inputs.platform }}
    permissions:
      contents: read
      id-token: write
    steps:
      - name: 'Checkout Code'
        uses: actions/checkout@v4
        with:
          fetch-depth: 0
            
      - name: 'Login to Azure'
        uses: azure/login@v2
        with:
          client-id: ${{ secrets.CLIENTID_IAC_CONTRIBUTOR }}
          tenant-id: ${{ vars.AZURE_TENANT_ID }}
          subscription-id: ${{ vars.AZURE_SUBSCRIPTION_ID }}


      - name: 'Deploy Key Vault Infrastructure'
        env:
          ENVIRONMENT: ${{ github.event.inputs.environment }}
          PLATFORM: ${{ github.event.inputs.platform }}
          RG: ${{ vars.RG }}
<<<<<<< HEAD
          KEYVAULT: ${{ vars.KEYVAULT }}
=======
>>>>>>> 6a0efebf
        run: |
          echo "🚀 Deploying Key Vault bootstrap infrastructure..."
          echo "Environment: $ENVIRONMENT"
          echo "Platform: $PLATFORM"
<<<<<<< HEAD
          echo "Key Vault: $KEYVAULT"

          # Use environment variable for resource group name
          RG_NAME="$RG"

=======
          
          # Use environment variable for resource group name
          RG_NAME="$RG"
          
>>>>>>> 6a0efebf
          # Verify resource group exists (fail if it doesn't)
          if ! az group show --name "$RG_NAME" 2>/dev/null; then
            echo "❌ Resource group '$RG_NAME' does not exist. Please create it first."
            exit 1
          fi

          echo "✅ Resource group '$RG_NAME' exists"

          # Set parameter file based on platform and environment
          PARAM_FILE="./infra/10-bootstrap-kv/$PLATFORM.$ENVIRONMENT.bicepparam"

          if [ ! -f "$PARAM_FILE" ]; then
            echo "❌ Parameter file not found: $PARAM_FILE"
            exit 1
          fi

          echo "Using parameter file: $PARAM_FILE"

          # Add deployment metadata
          deployment_name="kv-bootstrap-$(date +%Y%m%d%H%M%S)-${{ github.run_id }}"

          # Check if Key Vault is in soft-delete state
          RECOVER_FLAG=""
          if [ -n "$KEYVAULT" ]; then
            echo "Checking if Key Vault '$KEYVAULT' is in soft-delete state..."
            SOFT_DELETED=$(az keyvault list-deleted --query "[?name=='$KEYVAULT'] | [0]" --output tsv)
            if [ -n "$SOFT_DELETED" ]; then
              echo "⚠️ Key Vault '$KEYVAULT' is in soft-delete state. Will attempt recovery."
              RECOVER_FLAG="recoverExistingVault=true"
            else
              echo "Key Vault '$KEYVAULT' is not in soft-delete state."
            fi
          else
            echo "KEYVAULT variable not set. Skipping soft-delete check."
          fi

          # Build parameters string
          PARAMS=("$PARAM_FILE")
          if [ -n "$RECOVER_FLAG" ]; then
            PARAMS+=("$RECOVER_FLAG")
          fi

          az deployment group create \
            --name "$deployment_name" \
            --resource-group "$RG_NAME" \
            --template-file ./infra/10-bootstrap-kv/main.bicep \
<<<<<<< HEAD
            --parameters "${PARAMS[@]}" \

=======
            --parameters "$PARAM_FILE" \
            --debug
          
>>>>>>> 6a0efebf
          echo "✅ Key Vault deployment completed successfully!"

          # Show deployment outputs
          echo "Deployment outputs:"
          az deployment group show \
            --name "$deployment_name" \
            --resource-group "$RG_NAME" \
            --query properties.outputs

      - name: 'Trigger Key Vault Seeding'
        uses: actions/github-script@v7
        with:
          github-token: ${{ secrets.GITHUB_TOKEN }}
          script: |
            const result = await github.rest.actions.createWorkflowDispatch({
              owner: context.repo.owner,
              repo: context.repo.repo,
              workflow_id: 'cd-infra-rotate-key.yml',
              ref: context.ref,
              inputs: {
                environment: '${{ github.event.inputs.environment }}',
                platform: '${{ github.event.inputs.platform }}'
              }
            });
            
            console.log('🔑 Triggered Key Vault seeding workflow');
            console.log('Environment:', '${{ github.event.inputs.environment }}');
            console.log('Platform:', '${{ github.event.inputs.platform }}');<|MERGE_RESOLUTION|>--- conflicted
+++ resolved
@@ -48,26 +48,14 @@
           ENVIRONMENT: ${{ github.event.inputs.environment }}
           PLATFORM: ${{ github.event.inputs.platform }}
           RG: ${{ vars.RG }}
-<<<<<<< HEAD
           KEYVAULT: ${{ vars.KEYVAULT }}
-=======
->>>>>>> 6a0efebf
         run: |
           echo "🚀 Deploying Key Vault bootstrap infrastructure..."
           echo "Environment: $ENVIRONMENT"
           echo "Platform: $PLATFORM"
-<<<<<<< HEAD
           echo "Key Vault: $KEYVAULT"
-
           # Use environment variable for resource group name
           RG_NAME="$RG"
-
-=======
-          
-          # Use environment variable for resource group name
-          RG_NAME="$RG"
-          
->>>>>>> 6a0efebf
           # Verify resource group exists (fail if it doesn't)
           if ! az group show --name "$RG_NAME" 2>/dev/null; then
             echo "❌ Resource group '$RG_NAME' does not exist. Please create it first."
@@ -114,14 +102,9 @@
             --name "$deployment_name" \
             --resource-group "$RG_NAME" \
             --template-file ./infra/10-bootstrap-kv/main.bicep \
-<<<<<<< HEAD
-            --parameters "${PARAMS[@]}" \
-
-=======
-            --parameters "$PARAM_FILE" \
+            --parameters @"$PARAM_FILE" recoverExistingVault=$RECOVER \
             --debug
-          
->>>>>>> 6a0efebf
+            
           echo "✅ Key Vault deployment completed successfully!"
 
           # Show deployment outputs
