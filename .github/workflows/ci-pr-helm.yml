--- conflicted
+++ resolved
@@ -23,11 +23,7 @@
       - name: Render charts
         run: |
           mkdir -p rendered
-<<<<<<< HEAD
           helm template ts-app deploy/helm \
-=======
-          helm template secret-sharer-app deploy/helm \
->>>>>>> cb39e283
             --output-dir rendered \
             --set acrLoginServer=${{ vars.ACR_NAME }}.azurecr.io
 
