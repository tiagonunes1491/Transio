# .github/workflows/reusable-build-push.yml

name: 'Reusable - Build and Push to ACR'

on:
  workflow_call:
    inputs:
      environment:
        type: string
        description: environment to deploy to
        required: true
      dockerfile-path:
        required: true
        type: string
        description: 'Path to the Dockerfile'
      image-name:
        required: true
        type: string
        description: 'Name for the container image (e.g., backend-app)'
      build-context:
        required: true
        type: string
        description: 'Build context for the Docker build (e.g., ./backend)'
      acr-name:
        required: true
        type: string
        description: 'Name of the Azure Container Registry'
    secrets:
      CLIENTID:
        required: true
      TENANTID: 
        required: true
      SUBSCRIPTIONID:
        required: true


jobs:
  build-and-push:
    name: Build and Push Image
    environment: ${{ inputs.environment }}
    runs-on: ubuntu-latest
<<<<<<< HEAD
    environment: 'shared'

=======
>>>>>>> 46759469
    steps:
      - name: Check out repository
        uses: actions/checkout@v4

      - name: Log in to Azure
        uses: azure/login@v2
        with:
          client-id: ${{ secrets.CLIENTID }}
          tenant-id: ${{ secrets.TENANTID }}
          subscription-id: ${{ secrets.SUBSCRIPTIONID }}
          
      - name: Get ACR access token
        id: acr_token
        run: |
          ACR_TOKEN=$(az acr login --name ${{ inputs.acr-name }} --expose-token --output tsv --query accessToken)
          echo "token=${ACR_TOKEN}" >> $GITHUB_OUTPUT

<<<<<<< HEAD
      - name: Get ACR access token
        id: acr_token
        run: |
          ACR_TOKEN=$(az acr login --name ${{ inputs.acr-name }} --expose-token --output tsv --query accessToken)
          echo "token=${ACR_TOKEN}" >> $GITHUB_OUTPUT

=======
>>>>>>> 46759469
      - name: Log in to Docker with new token
        uses: docker/login-action@v3
        with:
          registry: ${{ inputs.acr-name }}.azurecr.io
          username: 00000000-0000-0000-0000-000000000000
          password: ${{ steps.acr_token.outputs.token }}
      
      - name: Build, tag, and push image to ACR
        run: |
          # Set the full image name variable
          IMAGE_NAME="${{ inputs.acr-name }}.azurecr.io/${{ inputs.image-name }}"

          # Build the image and tag it with the unique commit SHA for traceability
          docker build -f ${{ inputs.dockerfile-path }} -t $IMAGE_NAME:${{ github.sha }} ${{ inputs.build-context }}
          
          # Also tag the same image as 'latest' for easy reference
          docker tag $IMAGE_NAME:${{ github.sha }} $IMAGE_NAME:latest
          
          # Push both tags (:latest and :<commit-sha>) to the registry
          docker push --all-tags $IMAGE_NAME<|MERGE_RESOLUTION|>--- conflicted
+++ resolved
@@ -39,11 +39,6 @@
     name: Build and Push Image
     environment: ${{ inputs.environment }}
     runs-on: ubuntu-latest
-<<<<<<< HEAD
-    environment: 'shared'
-
-=======
->>>>>>> 46759469
     steps:
       - name: Check out repository
         uses: actions/checkout@v4
@@ -61,15 +56,6 @@
           ACR_TOKEN=$(az acr login --name ${{ inputs.acr-name }} --expose-token --output tsv --query accessToken)
           echo "token=${ACR_TOKEN}" >> $GITHUB_OUTPUT
 
-<<<<<<< HEAD
-      - name: Get ACR access token
-        id: acr_token
-        run: |
-          ACR_TOKEN=$(az acr login --name ${{ inputs.acr-name }} --expose-token --output tsv --query accessToken)
-          echo "token=${ACR_TOKEN}" >> $GITHUB_OUTPUT
-
-=======
->>>>>>> 46759469
       - name: Log in to Docker with new token
         uses: docker/login-action@v3
         with:
